<<<<<<< HEAD
# === Start Python 2/3 compatibility
from __future__ import absolute_import, division, print_function, unicode_literals
from future.builtins import *  # noqa  pylint: disable=W0401, W0614
from future.builtins.disabled import *  # noqa  pylint: disable=W0401, W0614

# === End Python 2/3 compatibility

import time
=======
>>>>>>> 94f0ece8
import os

import numpy as np
import h5py

from caput import mpiutil, config

from drift.core import kltransform, skymodel


class DoubleKL(kltransform.KLTransform):
    """Modified KL technique that performs a first transformation to remove
    foreground modes, and a subsequent transformation to diagonalise the full
    noise (remaining foregrounds+instrumental space).

    Attributes
    ----------
    foreground_threshold : scalar
        Ratio of S/F power below which we throw away modes as being foreground
        contaminated.
    foreground_mode_cut : int, optional
        If specified, overrides foreground_threshold and simply cuts the N modes
        with highest F/S ratio, where N=foreground_mode_cut. Default: None
    foreground_ev_compute_fraction: float, optional
        If specified, we only compute the highest N S/F or lowest N F/S
        modes in step 1 of the KL transform, where
            N = foreground_ev_compute_fraction * evs_total ,
        for computational efficiency. We make sure that these N modes cover
        the desired foreground threshold range, and if not, we solve the full
        eigenvalue problem. Default: None
    """

    foreground_threshold = config.Property(proptype=float, default=100.0)
    foreground_mode_cut = config.Property(proptype=int, default=None)
    foreground_ev_compute_fraction = config.Property(proptype=float, default=None)

    def _transform_m(self, mi):

        # print("m = %d: Solving for double-KL eigenvalues...." % mi)

        # Start timer
        st = time.time()
        nside = self.beamtransfer.ndof(mi)

        inv = None

        # Ensure that number of SVD degrees of freedom is non-zero before proceeding
        if nside == 0:
            return (
                np.array([]),
                np.array([[]]),
                np.array([[]]),
                {"ac": 0.0, "f_evals": np.array([])},
            )

        # Construct S and F matrices and regularise foregrounds
        self.use_thermal = False
        cs, cn = self.sn_covariance(mi)
        if self.external_svd_basis_dir is None:
            cs = cs.reshape(nside, nside)
            cn = cn.reshape(nside, nside)
        et = time.time()
        print("m = %d: Time to generate S,F covariances =\t\t" % mi, (et - st))

        # If desired, compute traces of S and N covariances, so we can
        # save them later
        if self.save_cov_traces:
            s_trace = np.trace(cs)
            n_trace = np.trace(cn)

        # If we want to restrict our computation to the highest/lowest eigenvectors,
        # translate the desired fraction into indices
        compute_indices = None
        if self.foreground_ev_compute_fraction is not None:
            max_evs = cs.shape[0]
            ev_frac = int(self.foreground_ev_compute_fraction * max_evs)
            if not self.do_NoverS:
                # If doing S/N, we want the highest values
                compute_indices = (max_evs-1-ev_frac, max_evs-1)
            else:
                # If doing N/S, we want the lowest values
                compute_indices = (0, ev_frac)

        # Find joint eigenbasis and transformation matrix
        st = time.time()
        if not self.do_NoverS:
            evals, evecs2, ac = kltransform.eigh_gen(
                cs, cn, message="m = %d; KL step 1" % mi, eigvals=compute_indices
            )
            sf_str = "S/F"

            if compute_indices is not None:
                print("m = %d: Step 1 threshold = %g, min eval computed = %g" \
                        % (mi, self.foreground_threshold, evals[0]))

                if evals[0] >= self.foreground_threshold:
                    print("**** m = %d: Attempted to cut too many KL modes in S/F computation!" % mi)
                    print("**** m = %d: Re-running full S/F transform..." % mi)
                    evals, evecs2, ac = kltransform.eigh_gen(
                        cs, cn, message="m = %d; KL step 1" % mi, eigvals=None
                    )

        else:
            evals, evecs, ac = kltransform.eigh_gen(
                cn, cs, message="m = %d; KL step 1" % mi, eigvals=compute_indices
            )
            evals = 1./evals[::-1]
            evecs2 = evecs[:, ::-1]
            sf_str = "F/S"

            if compute_indices is not None:
                print("**** m = %d: Threshold = %g, min equivalent S/F eval computed = %g" \
                        % (mi, self.foreground_threshold, 1/evals[-1]))

                if 1/evals[-1] >= self.foreground_threshold:
                    print("**** m = %d: Attempted to cut too many KL modes in F/S computation!" % mi)
                    print("**** m = %d: Re-running full F/S transform..." % mi)
                    evals, evecs, ac = kltransform.eigh_gen(
                        cn, cs, message="m = %d; KL step 1" % mi, eigvals=None
                    )
                    evals = 1./evals[::-1]
                    evecs2 = evecs[:, ::-1]

        evecs = evecs2.T.conj()
        et = time.time()
        print("m = %d: Time to solve generalized %s EV problem =\t" % (mi, sf_str), (et - st))

        # Get the indices that extract the high-S/F ratio modes.
        # This is subtle in the case where the F/S transform has been done
        # instead, since there can be large negative S/F values that actually
        # correspond to modes we want to keep. To deal with this, we detect
        # whether there are negative eigenvalues at the end of the array
        # (since evals should be in ascending order), and manually include
        # those elements if so.

        ind = self._eval_indices_retained(evals, self.foreground_threshold)
        if self.foreground_mode_cut is not None:
            ind = np.arange(-self.foreground_mode_cut, 1)

        # Construct dictionary of extra parameters to return.
        # Includes regularization constant if KL transform failed on first
        # attempt, and flag indicating that N/S transform was performed.
        # Also includes traces of covariance matrices if desired.
        evextra = {"ac": ac, "sf_evals": evals.copy()}
        if self.do_NoverS:
            evextra["NoverS"] = True
        if self.save_cov_traces:
            evextra["Strace"] = s_trace
            evextra["Ntrace"] = n_trace

        # Construct inverse transformation if required
        if self.inverse:
            inv = kltransform.inv_gen(evecs).T
            # TODO: for external SVD filtering, also need to add elements
            # to inverse evecs matrix to account for tel-SVD modes that were
            # omitted

        # If we've used an external SVD basis defined on tel-SVD modes,
        #  the number of tel-SVD modes
        # assumed by the KL eigenvectors will not match the true number of tel-SVD
        # modes. To make the KL eigenvectors compatible with the original tel-SVD
        # basis, we need to add zero elements to those tel-SVD modes into the
        # KL vectors.
        if self.external_svd_basis_dir is not None and not self.external_sv_from_m_modes:
            evecs = self._reshape_evecs_for_ext_svd(mi, evecs)

        # Construct the foreground-removed subset of the space
        evals = evals[ind]
        evecs = evecs[ind]
        inv = inv[ind] if self.inverse else None

        if evals.size > 0:
            # Generate the full S and F+N covariances in the truncated basis
            # st = time.time()
            # self.use_thermal = True
            # cs, cn = self.sn_covariance(mi)
            # if self.external_svd_basis_dir is None:
            #     cs = cs.reshape(nside, nside)
            #     cn = cn.reshape(nside, nside)
            # et = time.time()
            # print("m = %d: Time to generate S,F+N covariances =\t\t" % mi, (et - st))
            #
            # cs = np.dot(evecs, np.dot(cs, evecs.T.conj()))
            # cn = np.dot(evecs, np.dot(cn, evecs.T.conj()))

            st = time.time()
            cn_thermal = self.thermalnoise_covariance(mi)
            if self.external_svd_basis_dir is None:
                cn_thermal = cn_thermal.reshape(nside, nside)
            et = time.time()
            print("m = %d: Time to generate thermal noise covariance =\t" % mi, (et - st))

            cs = np.dot(evecs, np.dot(cs, evecs.T.conj()))
            cn = np.dot(evecs, np.dot(cn + cn_thermal, evecs.T.conj()))

            # Find the eigenbasis and the transformation into it.
            st = time.time()
            evals, evecs2, ac = kltransform.eigh_gen(cs, cn, message="m = %d; KL step 2" % mi)
            evecs = np.dot(evecs2.T.conj(), evecs)
            et = time.time()
            print("m = %d: Time to solve generalized S/(F+N) EV problem =\t" % mi, (et - st))

            # Construct the inverse if required.
            if self.inverse:
                inv2 = kltransform.inv_gen(evecs2)
                inv = np.dot(inv2, inv)
                # TODO: for external SVD filtering, also need to add elements
                # to inverse evecs matrix to account for tel-SVD modes that were
                # omitted

            # If we've used an external SVD basis, the number of tel-SVD modes
            # assumed by the KL eigenvectors will not match the true number of tel-SVD
            # modes. To make the KL eigenvectors compatible with the original tel-SVD
            # basis, we need to add zero elements to those tel-SVD modes into the
            # KL vectors.
            if self.external_svd_basis_dir is not None and not self.external_sv_from_m_modes:
                evecs = self._reshape_evecs_for_ext_svd(mi, evecs)

        return evals, evecs, inv, evextra

    def _ev_save_hook(self, f, evextra):

        kltransform.KLTransform._ev_save_hook(self, f, evextra)

        # Save out S/F ratios
        f.create_dataset("sf_evals", data=evextra["sf_evals"])

        # If N/S flag exists, write it to file
        if "NoverS" in evextra.keys():
            f.attrs["NoverS"] = "True"

        # If desired, save traces of S and F covariances
        if "Strace" in evextra.keys():
            f.attrs["Strace"] = evextra["Strace"]
        if "Ntrace" in evextra.keys():
            f.attrs["Ntrace"] = evextra["Ntrace"]

    def _collect(self):
        def evfunc(mi):

            ta = np.zeros(shape, dtype=np.float64)

            f = h5py.File(self._evfile % mi, "r")

            if f["evals_full"].shape[0] > 0:
                ev = f["evals_full"][:]
                fev = f["sf_evals"][:]
                ta[0, -ev.size :] = ev
                ta[1, -fev.size :] = fev

            f.close()

            return ta

        if mpiutil.rank0:
            print("Creating eigenvalues file (process 0 only).")

        mlist = list(range(self.telescope.mmax + 1))
        shape = (2, self.beamtransfer.ndofmax)

        evarray = kltransform.collect_m_array(mlist, evfunc, shape, np.float64)

        if mpiutil.rank0:
            if os.path.exists(self.evdir + "/evals.hdf5"):
                print("File: %s exists. Skipping..." % (self.evdir + "/evals.hdf5"))
                return

            f = h5py.File(self.evdir + "/evals.hdf5", "w")
            f.create_dataset("evals", data=evarray[:, 0])
            f.create_dataset("sf_evals", data=evarray[:, 1])
            f.close()


class DoubleKLNewForegroundModel(DoubleKL):
    """Double-KL transform with updated foreground model.

    Updated foreground model is hard-coded for now...
    """

    def foreground(self):
        """Compute the foreground covariance matrix (on the sky).

        Returns
        -------
        cv_fg : np.ndarray[pol2, pol1, l, freq1, freq2]
        """
        # Fit to all frequency auto and cross spectra for 80 frequencies
        # from 400-800MHz
        A_TT =      9.32
        ell0_TT =   39.6
        p1_TT =     0.730
        p2_TT =     -0.921

        # Fit to all frequency auto (not cross!) spectra for 80 frequencies
        # from 400-800MHz
        A_EE =      0.00911
        p1_EE =     -0.543

        # Fit to all frequency auto (not cross!) spectra for 80 frequencies
        # from 400-800MHz
        A_BB =      0.00933
        p1_BB =     -0.559

        if self._cvfg is None:

            npol = self.telescope.num_pol_sky

            if npol != 1 and npol != 3 and npol != 4:
                raise Exception(
                    "Can only handle unpolarised only (num_pol_sky \
                                 = 1), or I, Q and U (num_pol_sky = 3)."
                )

            # If not polarised then zero out the polarised components of the array
            if self.use_polarised:
                self._cvfg = skymodel.foreground_model(
                    self.telescope.lmax,
                    self.telescope.frequencies,
                    npol,
                    pol_length=self.pol_length,
                )
            else:
                self._cvfg = skymodel.foreground_model(
                    self.telescope.lmax, self.telescope.frequencies, npol, pol_frac=0.0
                )

            # Multiply TT model correction into base model.
            # Model correction is a frequency-independent broken power law,
            # constrained to be continuous at break
            ell = np.arange(1,self.telescope.lmax+1)
            cl_corr = np.ones_like(ell, dtype=np.float64)

            if np.any(ell<ell0_TT):
                cl_corr[ell<ell0_TT] = A_TT * (ell[ell<ell0_TT]/100.)**p1_TT
            if np.any(ell>=ell0_TT):
                cl_corr[ell>=ell0_TT] = A_TT * (ell0_TT/100.)**(p1_TT-p2_TT) \
                                        * (ell[ell>=ell0_TT]/100.)**p2_TT

            self._cvfg[0,0,1:] *= cl_corr[:, np.newaxis, np.newaxis]

            # If polarised, multiply EE and BB model corrections into base model.
            # Model corrections are frequency-independent power laws
            if self.use_polarised:
                self._cvfg[1,1,1:] *= (A_EE * (ell/100.)**p1_EE)[:, np.newaxis, np.newaxis]
                self._cvfg[2,2,1:] *= (A_BB * (ell/100.)**p1_BB)[:, np.newaxis, np.newaxis]

        return self._cvfg


class DoubleKLNewForegroundModelTOnly(DoubleKL):
    """Double-KL transform with updated foreground model.

    This assumes that E and B have the same angular power spectrum as T,
    but does not assume any T/E/B correlations. It should work if we
    input a foreground map where Q and U are the same as T...
    """

    def foreground(self):
        """Compute the foreground covariance matrix (on the sky).

        Returns
        -------
        cv_fg : np.ndarray[pol2, pol1, l, freq1, freq2]
        """
        # Fit to all frequency auto and cross spectra for 80 frequencies
        # from 400-800MHz
        A_TT =      9.32
        ell0_TT =   39.6
        p1_TT =     0.730
        p2_TT =     -0.921

        if self._cvfg is None:

            npol = self.telescope.num_pol_sky

            if npol != 1 and npol != 3 and npol != 4:
                raise Exception(
                    "Can only handle unpolarised only (num_pol_sky \
                                 = 1), or I, Q and U (num_pol_sky = 3)."
                )

            # If not polarised then zero out the polarised components of the array
            if self.use_polarised:
                self._cvfg = skymodel.foreground_model(
                    self.telescope.lmax,
                    self.telescope.frequencies,
                    npol,
                    pol_length=self.pol_length,
                )
            else:
                self._cvfg = skymodel.foreground_model(
                    self.telescope.lmax, self.telescope.frequencies, npol, pol_frac=0.0
                )

            # Multiply TT model correction into base model.
            # Model correction is a frequency-independent broken power law,
            # constrained to be continuous at break
            ell = np.arange(1,self.telescope.lmax+1)
            cl_corr = np.ones_like(ell, dtype=np.float64)

            if np.any(ell<ell0_TT):
                cl_corr[ell<ell0_TT] = A_TT * (ell[ell<ell0_TT]/100.)**p1_TT
            if np.any(ell>=ell0_TT):
                cl_corr[ell>=ell0_TT] = A_TT * (ell0_TT/100.)**(p1_TT-p2_TT) \
                                        * (ell[ell>=ell0_TT]/100.)**p2_TT

            self._cvfg[0,0,1:] *= cl_corr[:, np.newaxis, np.newaxis]

            # If polarised, set E and B spectra to be the same as T spectrum
            if self.use_polarised:
                self._cvfg[1,1] = self._cvfg[0,0]
                self._cvfg[2,2] = self._cvfg[0,0]

        return self._cvfg


class DoubleKLForegroundModelFromDisk(DoubleKL):
    """Double-KL transform with updated foreground model, read from disk
    """

    fg_cov_file = config.Property(proptype=str, default=None)

    def foreground(self):
        """Compute the foreground covariance matrix (on the sky).

        Returns
        -------
        cv_fg : np.ndarray[pol2, pol1, l, freq1, freq2]
        """
        if self.fg_cov_file is None:
            raise RuntimeError("fg_cov_file not specified!")

        if self._cvfg is None:

            npol = self.telescope.num_pol_sky

            if npol != 1 and npol != 3 and npol != 4:
                raise Exception(
                    "Can only handle unpolarised only (num_pol_sky \
                                 = 1), or I, Q and U (num_pol_sky = 3)."
                )

            self._cvfg = np.load(self.fg_cov_file)

            # If not polarised then zero out the polarised components of the array
            if not self.use_polarised:
                self._cvfg[1, 1, :] = 0.
                self._cvfg[2, 2, :] = 0.

        return self._cvfg


class DoubleKLNewForegroundTypoFix(DoubleKL):
    """Double-KL transform with polarization zeta typo fixed.
    """

    def foreground(self):
        """Compute the foreground covariance matrix (on the sky).

        Returns
        -------
        cv_fg : np.ndarray[pol2, pol1, l, freq1, freq2]
        """

        def Cl_pol_fixed(ell, nu1, nu2):
            A = 1.65e-3
            beta = 2.8
            nu_0 = 408.0
            l_0 = 100.0
            zeta = 0.04
            alpha = 2.8

            zeta = 0.64
            A = 1.65e-3

            ell_dependence = (ell/l_0)**(-1*alpha)
            nu_power = (nu1*nu2/nu_0**2)**(-1*beta)
            nu_exp = np.exp(-1/(2*zeta**2) * np.log(nu1/nu2)**2)

            return A * ell_dependence * nu_power * nu_exp

        if self._cvfg is None:

            npol = self.telescope.num_pol_sky

            if npol != 1 and npol != 3 and npol != 4:
                raise Exception(
                    "Can only handle unpolarised only (num_pol_sky \
                                 = 1), or I, Q and U (num_pol_sky = 3)."
                )

            # If not polarised then zero out the polarised components of the array
            if self.use_polarised:
                self._cvfg = skymodel.foreground_model(
                    self.telescope.lmax,
                    self.telescope.frequencies,
                    npol,
                    pol_length=self.pol_length,
                )

                # Replace polarized part with my own version with zeta typo fixed
                ell = np.arange(1,self.telescope.lmax+1)

                for i in range(self.telescope.nfreq):
                    for j in range(self.telescope.nfreq):
                        self._cvfg[1,1,1:,i,j] = Cl_pol_fixed(
                            ell, self.telescope.frequencies[i], self.telescope.frequencies[j]
                        )
                self._cvfg[2,2,1:] = self._cvfg[1,1,1:]

            else:
                self._cvfg = skymodel.foreground_model(
                    self.telescope.lmax, self.telescope.frequencies, npol, pol_frac=0.0
                )

        return self._cvfg<|MERGE_RESOLUTION|>--- conflicted
+++ resolved
@@ -1,14 +1,4 @@
-<<<<<<< HEAD
-# === Start Python 2/3 compatibility
-from __future__ import absolute_import, division, print_function, unicode_literals
-from future.builtins import *  # noqa  pylint: disable=W0401, W0614
-from future.builtins.disabled import *  # noqa  pylint: disable=W0401, W0614
-
-# === End Python 2/3 compatibility
-
 import time
-=======
->>>>>>> 94f0ece8
 import os
 
 import numpy as np
