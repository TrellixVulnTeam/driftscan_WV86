--- conflicted
+++ resolved
@@ -344,16 +344,12 @@
 
         # Perform the generalised eigenvalue problem to get the KL-modes.
         st = time.time()
-<<<<<<< HEAD
 
         if self.diagonalisation_order == "sf":
-            evals, evecs, ac = eigh_gen(cvb_sr, cvb_nr)
+            evals, evecs, ac = eigh_gen(cvb_sr, cvb_nr, message="m = %d" % mi)
         else:
-            evals, evecs, ac = eigh_gen(cvb_nr, cvb_sr)
-
-=======
-        evals, evecs, ac = eigh_gen(cvb_sr, cvb_nr, message="m = %d" % mi)
->>>>>>> 94f0ece8
+            evals, evecs, ac = eigh_gen(cvb_nr, cvb_sr, message="m = %d" % mi)
+
         et = time.time()
         print("Time =", (et - st))
 
