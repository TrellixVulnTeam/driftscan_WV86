"""Manage access to and generation of driftscan analysis products.
"""
# === Start Python 2/3 compatibility
from __future__ import absolute_import, division, print_function, unicode_literals
from future.builtins import *  # noqa  pylint: disable=W0401, W0614
from future.builtins.disabled import *  # noqa  pylint: disable=W0401, W0614

# === End Python 2/3 compatibility

import os.path
import shutil
import warnings

import yaml

from caput import mpiutil

from drift.telescope import (
    cylinder,
    gmrt,
    focalplane,
    restrictedcylinder,
    exotic_cylinder,
)
from drift.core import beamtransfer

from drift.core import kltransform, doublekl
from drift.core import psestimation, psmc, crosspower
from drift.core import skymodel


teltype_dict = {
    "UnpolarisedCylinder": cylinder.UnpolarisedCylinderTelescope,
    "PolarisedCylinder": cylinder.PolarisedCylinderTelescope,
    "GMRT": gmrt.GmrtUnpolarised,
    "FocalPlane": focalplane.FocalPlaneArray,
    "RestrictedCylinder": restrictedcylinder.RestrictedCylinder,
    "RestrictedPolarisedCylinder": restrictedcylinder.RestrictedPolarisedCylinder,
    "RestrictedExtra": restrictedcylinder.RestrictedExtra,
    "GradientCylinder": exotic_cylinder.GradientCylinder,
    "PertCylinder": exotic_cylinder.CylinderPerturbed,
}


## KLTransform configuration
kltype_dict = {"KLTransform": kltransform.KLTransform, "DoubleKL": doublekl.DoubleKL}


## Power spectrum estimation configuration
pstype_dict = {
    "Full": psestimation.PSExact,
    "MonteCarlo": psmc.PSMonteCarlo,
    "MonteCarloAlt": psmc.PSMonteCarloAlt,
    "Cross": crosspower.CrossPower,
}


def _resolve_class(clstype, clsdict, objtype=""):
    # If clstype is a dict, try and resolve the class from `module` and
    # `class` properties. If it's a string try and resolve the class from
    # either its name and a lookup dictionary.

    if isinstance(clstype, dict):
        # Lookup custom type

        modname = clstype["module"]
        clsname = clstype["class"]

        if "file" in clstype:
            import imp

            module = imp.load_source(modname, clstype["file"])
        else:
            import importlib

            module = importlib.import_module(modname)
        cls_ref = module.__dict__[clsname]

    elif clstype in clsdict:
        cls_ref = clsdict[clstype]
    else:
        raise Exception("Unsupported %s" % objtype)

    return cls_ref


class ProductManager(object):
    """Manage access and generation to analysis products.

    This is telescope objects, beam transfer matrices, KL filters and power
    spectrum estimators.
    """

    directory = None

    gen_beams = False
    gen_kl = False
    gen_ps = False
    gen_proj = False

    skip_svd = False
    skip_svd_inv = False
<<<<<<< HEAD

=======
>>>>>>> 76074ecc

    @classmethod
    def from_config(cls, configfile):
        """Create a ProductManager from a config file.

        This will create both the directory specified as the output directory
        *and* copy the configuration file into it.

        Parameters
        ----------
        configfile : string
            Path to configuration file to load.

        Returns
        -------
        m : ProductManager
        """

        configfile = os.path.normpath(
            os.path.expandvars(os.path.expanduser(configfile))
        )

        if not os.path.exists(configfile):
            raise Exception("Configuration file does not exist.")

        if os.path.isdir(configfile):
            configfile = configfile + "/config.yaml"

        # Read in config file to fetch output directory
        with open(configfile, "r") as f:
            yconf = yaml.safe_load(f)

        outdir = yconf["config"]["output_directory"]

        # Path of directory-local config.yaml file
        dfile = os.path.join(outdir, "config.yaml")

        ## Create output directory and copy over params file.
        if mpiutil.rank0:

            # Create directory if required
            if not os.path.exists(outdir):
                os.makedirs(outdir)

            # Rewrite config file to make output path absolute (and put in <outdir>/config.yaml)
            if not os.path.exists(dfile) or not os.path.samefile(configfile, dfile):

                outdir_orig = outdir
                # Work out absolute path
                if not os.path.isabs(outdir):
                    outdir = os.path.abspath(
                        os.path.normpath(
                            os.path.join(os.path.dirname(configfile), outdir)
                        )
                    )

                with open(configfile, "r") as f:
                    config_contents = f.read()

                # Rewrite path in config file if not absolute
                if outdir_orig != outdir:
                    config_contents = config_contents.replace(outdir_orig, outdir)

                # Write config file into local copy
                with open(dfile, "w+") as f:
                    f.write(config_contents)

        # Need to wait until the dumped file has been created by rank=0
        mpiutil.barrier()

        # Load config into a new class and return
        c = cls()

        with open(dfile) as f:
            yconf = yaml.safe_load(f)

        c.apply_config(yconf)

        return c

    def apply_config(self, yconf):
        """Apply config from a dictionary.

        This does not create anything on disk.

        Parameters
        ----------
        yconf : dict
            Dictionary containing the configuration of the Product Manager.
        """

        # Check for required sections in files
        if "config" not in yconf:
            raise ValueError("Configuration file must have an 'config' section.")

        if "telescope" not in yconf:
            raise ValueError("Configuration file must have an 'telescope' section.")

        # Keep a copy of the config
        self.config = yconf

        ## Global configuration
        self.directory = yconf["config"]["output_directory"]
        self.directory = os.path.expanduser(self.directory)
        self.directory = os.path.expandvars(self.directory)

        if mpiutil.rank0:
            print("Product directory:", self.directory)

        ## Telescope configuration
        teltype = yconf["telescope"]["type"]
        telclass = _resolve_class(teltype, teltype_dict, "telescope")
        self.telescope = telclass.from_config(yconf["telescope"])

        if yconf["config"].get("reionisation"):
            skymodel._reionisation = True

        ## Beam transfer generation

        # Decide on type of beam transfers
        btclass = beamtransfer.BeamTransfer
        if yconf["config"].get("nosvd"):  # Use no SVD if requested
            btclass = beamtransfer.BeamTransferNoSVD
        if yconf["config"].get("fullsvd"):  # Use the full SVD if requested
            btclass = beamtransfer.BeamTransferFullSVD

        # Create the beam transfer manager
        self.beamtransfer = btclass(self.directory + "/bt/", telescope=self.telescope)

        # Set the singular value cut for the beamtransfers
        if "svcut" in yconf["config"]:
            self.beamtransfer.svcut = float(yconf["config"]["svcut"])

        # Set the singular value cut for the *polarisation* beamtransfers
        if "polsvcut" in yconf["config"]:
            self.beamtransfer.polsvcut = float(yconf["config"]["polsvcut"])

        if yconf["config"].get("beamtransfers"):
            self.gen_beams = True

        if yconf["config"].get("skip_svd"):
            self.skip_svd = True

<<<<<<< HEAD
        if 'skip_svd_inv' in yconf['config'] and yconf['config']['skip_svd_inv']:
            self.skip_svd_inv = True

        self.kltransforms  = {}
=======
        ## Configure the KL Transforms
        self.kltransforms = {}
>>>>>>> 76074ecc

        if "kltransform" in yconf:
            for klentry in yconf["kltransform"]:
                kltype = klentry["type"]
                klname = klentry["name"]

                klclass = _resolve_class(kltype, kltype_dict, "KL filter")

                kl = klclass.from_config(klentry, self.beamtransfer, subdir=klname)
                self.kltransforms[klname] = kl

        if yconf["config"].get("kltransform"):
            self.gen_kl = True

        ## Configure the PS estimators
        self.psestimators = {}

        if yconf["config"].get("psfisher"):
            self.gen_ps = True

            if "psfisher" not in yconf:
                raise Exception(
                    "Require a psfisher section if config: psfisher is Yes."
                )

        if "psfisher" in yconf:
            for psentry in yconf["psfisher"]:
                pstype = psentry["type"]
                klname = psentry["klname"]
                psname = psentry["name"] if "name" in psentry else "ps"

                psclass = _resolve_class(pstype, pstype_dict, "PS estimator")

                if klname not in self.kltransforms:
                    warnings.warn(
                        "Desired KL object (name: %s) does not exist." % klname
                    )
                    self.psestimators[psname] = None
                else:
                    self.psestimators[psname] = psclass.from_config(
                        psentry, self.kltransforms[klname], subdir=psname
                    )

    def generate(self):
        """Calculate the analysis products.
        """

        # Create the directory if it does not exist
        if not os.path.exists(self.directory):
            os.makedirs(self.directory)

        # Dump the config from the internal setup
        with open(os.path.join(self.directory, "configdump.yaml"), "w") as fh:
            yaml.dump(self.config, fh)

        # Generate the transfer matrices
        if self.gen_beams:
            self.beamtransfer.generate(skip_svd=self.skip_svd, skip_svd_inv=self.skip_svd_inv)

        # Generate the KLs
        if self.gen_kl:
            for klname, klobj in self.kltransforms.items():
                klobj.generate()

        # Generate the PS estimators
        if self.gen_ps:
            for psname, psobj in self.psestimators.items():
                psobj.generate()
                psobj.delbands()

        if mpiutil.rank0:
            print("========================================")
            print("=                                      =")
            print("=           DONE AT LAST!!             =")
            print("=                                      =")
            print("========================================")<|MERGE_RESOLUTION|>--- conflicted
+++ resolved
@@ -100,10 +100,6 @@
 
     skip_svd = False
     skip_svd_inv = False
-<<<<<<< HEAD
-
-=======
->>>>>>> 76074ecc
 
     @classmethod
     def from_config(cls, configfile):
@@ -247,15 +243,11 @@
         if yconf["config"].get("skip_svd"):
             self.skip_svd = True
 
-<<<<<<< HEAD
-        if 'skip_svd_inv' in yconf['config'] and yconf['config']['skip_svd_inv']:
+        if yconf["config"].get("skip_svd_inv"):
             self.skip_svd_inv = True
 
-        self.kltransforms  = {}
-=======
         ## Configure the KL Transforms
         self.kltransforms = {}
->>>>>>> 76074ecc
 
         if "kltransform" in yconf:
             for klentry in yconf["kltransform"]:
@@ -313,7 +305,9 @@
 
         # Generate the transfer matrices
         if self.gen_beams:
-            self.beamtransfer.generate(skip_svd=self.skip_svd, skip_svd_inv=self.skip_svd_inv)
+            self.beamtransfer.generate(
+                skip_svd=self.skip_svd, skip_svd_inv=self.skip_svd_inv
+            )
 
         # Generate the KLs
         if self.gen_kl:
